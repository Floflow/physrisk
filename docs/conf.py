--- conflicted
+++ resolved
@@ -5,7 +5,6 @@
 
 import os
 import sys
-<<<<<<< HEAD
 
 # sys.path.insert(0, os.path.abspath('.'))
 sys.path.insert(0, os.path.abspath(".."))
@@ -21,23 +20,6 @@
 # The full version, including alpha/beta/rc tags
 release = "1.0.0"
 
-=======
-
-# sys.path.insert(0, os.path.abspath('.'))
-sys.path.insert(0, os.path.abspath(".."))
-sys.path.insert(0, os.path.abspath("../src/"))
-
-# -- Project information -----------------------------------------------------
-# https://www.sphinx-doc.org/en/master/usage/configuration.html#project-information
-
-project = "PhysicalRisk"
-copyright = "2023, OSC"
-author = "OSC"
-
-# The full version, including alpha/beta/rc tags
-release = "1.0.0"
-
->>>>>>> 7c102c8c
 # -- General configuration ---------------------------------------------------
 # https://www.sphinx-doc.org/en/master/usage/configuration.html#general-configuration
 
@@ -55,7 +37,6 @@
     "sphinx.ext.autosectionlabel",
     "sphinx_design",
     "sphinx.ext.intersphinx",
-<<<<<<< HEAD
     # 'myst_nb',
     # "myst_parser",
     "nbsphinx",
@@ -68,11 +49,6 @@
 bibtex_bibfiles = ["references.bib"]
 bibtex_default_style = "alpha"
 bibtex_encoding = "latin"
-
-=======
-    "nbsphinx",
-]
->>>>>>> 7c102c8c
 
 templates_path = ["_templates"]
 exclude_patterns = ["_build", "Thumbs.db", ".DS_Store"]
